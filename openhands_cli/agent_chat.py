--- conflicted
+++ resolved
@@ -7,12 +7,6 @@
 import logging
 import os
 import traceback
-
-<<<<<<< HEAD
-# Ensure we use the agent-sdk openhands package, not the main OpenHands package
-# Remove the main OpenHands code path if it exists
-if "/openhands/code" in sys.path:
-    sys.path.remove("/openhands/code")
 
 from openhands.sdk import (
     LLM,
@@ -30,47 +24,16 @@
     execute_bash_tool,
     str_replace_editor_tool,
 )
-=======
->>>>>>> b246c00c
 from prompt_toolkit import PromptSession, print_formatted_text
 from prompt_toolkit.formatted_text import HTML
 from pydantic import SecretStr
 
-<<<<<<< HEAD
 from openhands_cli.listeners.pause_listener import PauseListener, pause_listener
 from openhands_cli.tui import (
     CommandCompleter,
     display_help,
     display_welcome,
 )
-=======
-from openhands_cli.tui import CommandCompleter, display_banner, display_help
-
-try:
-    from openhands.sdk import (
-        LLM,
-        Agent,
-        Conversation,
-        EventType,
-        Message,
-        TextContent,
-        Tool,
-    )
-    from openhands.sdk.event.utils import get_unmatched_actions
-    from openhands.tools import (
-        BashExecutor,
-        FileEditorExecutor,
-        execute_bash_tool,
-        str_replace_editor_tool,
-    )
-except ImportError as e:
-    print_formatted_text(HTML(f"<red>Error importing OpenHands SDK: {e}</red>"))
-    print_formatted_text(
-        HTML("<yellow>Please ensure the openhands-sdk is properly installed.</yellow>")
-    )
-    raise
-
->>>>>>> b246c00c
 
 logger = logging.getLogger(__name__)
 
@@ -101,18 +64,10 @@
                 "No API key found. Please set LITELLM_API_KEY or OPENAI_API_KEY environment variable."
             )
 
-<<<<<<< HEAD
         llm = LLM(
             model=model,
             api_key=SecretStr(api_key) if api_key else None,
             base_url=base_url,
-=======
-        # Configure LLM
-        llm = LLM(
-            model=model,
-            api_key=SecretStr(api_key) if api_key else None,
-            base_url=base_url if base_url else None,
->>>>>>> b246c00c
         )
 
         # Setup tools
